from __future__ import annotations

__copyright__ = """Copyright (C) 2020 Matt Wala"""

__license__ = """
Permission is hereby granted, free of charge, to any person obtaining a copy
of this software and associated documentation files (the "Software"), to deal
in the Software without restriction, including without limitation the rights
to use, copy, modify, merge, publish, distribute, sublicense, and/or sell
copies of the Software, and to permit persons to whom the Software is
furnished to do so, subject to the following conditions:

The above copyright notice and this permission notice shall be included in
all copies or substantial portions of the Software.

THE SOFTWARE IS PROVIDED "AS IS", WITHOUT WARRANTY OF ANY KIND, EXPRESS OR
IMPLIED, INCLUDING BUT NOT LIMITED TO THE WARRANTIES OF MERCHANTABILITY,
FITNESS FOR A PARTICULAR PURPOSE AND NONINFRINGEMENT. IN NO EVENT SHALL THE
AUTHORS OR COPYRIGHT HOLDERS BE LIABLE FOR ANY CLAIM, DAMAGES OR OTHER
LIABILITY, WHETHER IN AN ACTION OF CONTRACT, TORT OR OTHERWISE, ARISING FROM,
OUT OF OR IN CONNECTION WITH THE SOFTWARE OR THE USE OR OTHER DEALINGS IN
THE SOFTWARE.
"""

import dataclasses
import islpy as isl
import loopy as lp
import pytools
import re
import pytato.scalar_expr as scalar_expr
import pymbolic.primitives as prim
from pymbolic import var

from typing import (
        Union, Optional, Mapping, Dict, Tuple, FrozenSet, Set, Callable,
        TYPE_CHECKING, Any, List)

if TYPE_CHECKING:
    import pyopencl

from pytato.array import (Array, DictOfNamedArrays, ShapeType, IndexLambda,
<<<<<<< HEAD
        SizeParam, InputArgumentBase, MatrixProduct, Placeholder, NamedArray)
=======
        SizeParam, InputArgumentBase, Placeholder)
>>>>>>> ed88555b
from pytato.target import BoundProgram
from pytato.target.loopy import LoopyPyOpenCLTarget, LoopyTarget
from pytato.transform import Mapper, WalkMapper
from pytato.scalar_expr import ScalarExpression
from pytato.codegen import preprocess, normalize_outputs, SymbolicIndex
from pytato.loopy import LoopyFunction

__doc__ = """
.. currentmodule:: pytato.target.loopy.codegen

.. autofunction:: generate_loopy

.. autoclass:: LoopyExpressionContext
.. autoclass:: ImplementedResult
.. autoclass:: StoredResult
.. autoclass:: InlinedResult
.. autoclass:: SubstitutionRuleResult
.. autoclass:: CodeGenState
.. autoclass:: CodeGenMapper
.. autoclass:: InlinedExpressionGenMapper

.. autofunction:: domain_for_shape
.. autofunction:: get_loopy_temporary
.. autofunction:: add_store
.. autofunction:: rename_reductions
.. autofunction:: normalize_outputs
.. autofunction:: get_initial_codegen_state
"""


def loopy_substitute(expression: Any, variable_assigments: Mapping[str, Any]) -> Any:
    from loopy.symbolic import SubstitutionMapper
    from pymbolic.mapper.substitutor import make_subst_func
    return SubstitutionMapper(make_subst_func(variable_assigments))(expression)


# {{{ generated array expressions

# SymbolicIndex and ShapeType are semantically distinct but identical at the
# type level.
ReductionBounds = Dict[str, Tuple[ScalarExpression, ScalarExpression]]


@dataclasses.dataclass(init=True, repr=False, eq=False)
class LoopyExpressionContext(object):
    """Mutable state used while generating :mod:`loopy` expressions.
    Wraps :class:`CodeGenState` with more expression-specific information.

    This data is passed through :class:`InlinedExpressionGenMapper` via arguments,
    and is also used by :meth:`ImplementedResult.to_loopy_expression` to
    retrieve contextual data.

    .. attribute:: state

        The :class:`CodeGenState`.

    .. attribute:: local_namespace

        A (read-only) local name mapping used for name lookup when generating
        code.

    .. attribute:: num_indices

        The number of indices of the form ``_0``, ``_1``, allowed in the
        expression.

    .. attribute:: depends_on

        The set of statement IDs that need to be included in
        :attr:`loopy.InstructionBase.depends_on`.

    .. attribute:: reduction_bounds

        A mapping from inames to reduction bounds in the expression.

    .. automethod:: update_depends_on
    .. automethod:: lookup

    """
    state: CodeGenState
    num_indices: int
    _depends_on: FrozenSet[str] = \
            dataclasses.field(default_factory=frozenset)
    local_namespace: Mapping[str, Array] = \
            dataclasses.field(default_factory=dict)
    reduction_bounds: ReductionBounds = \
            dataclasses.field(default_factory=dict)

    def lookup(self, name: str) -> Array:
        return self.local_namespace[name]

    @property
    def depends_on(self) -> FrozenSet[str]:
        return self._depends_on

    def update_depends_on(self, other: FrozenSet[str]) -> None:
        self._depends_on = self._depends_on | other


class ImplementedResult(object):
    """Generated code for a node in the computation graph (i.e., an array
    expression).

    .. automethod:: to_loopy_expression
    """

    def to_loopy_expression(self, indices: SymbolicIndex,
            expr_context: LoopyExpressionContext) -> ScalarExpression:
        """Return a :mod:`loopy` expression for this result.

        :param indices: symbolic expressions for the indices of the array
        :param expr_context: the associated expression context. The fields are
            treated as follows:

            - *depends_on* is populated with any dependencies needed for the
              generated expression.

            - *reduction_bounds* is populated with reduction bounds for the
              reduction inames in the returned expression. If
              *reduction_bounds* is nonempty, then the returned inames are
              ensured to be disjoint from those present.
        """
        raise NotImplementedError


class StoredResult(ImplementedResult):
    """An array expression generated as a :mod:`loopy` array.

    See also: :class:`pytato.array.ImplStored`.
    """
    def __init__(self, name: str, num_indices: int, depends_on: FrozenSet[str]):
        self.name = name
        self.num_indices = num_indices
        self.depends_on = depends_on

    def to_loopy_expression(self, indices: SymbolicIndex,
            expr_context: LoopyExpressionContext) -> ScalarExpression:
        assert len(indices) == self.num_indices
        expr_context.update_depends_on(self.depends_on)
        if indices == ():
            return prim.Variable(self.name)
        else:
            return prim.Variable(self.name)[indices]


class InlinedResult(ImplementedResult):
    """An array expression generated as a :mod:`loopy` expression containing inlined
    sub-expressions.

    See also: :class:`pytato.array.ImplInlined`.
    """
    def __init__(self, expr: ScalarExpression,
            num_indices: int,
            reduction_bounds: ReductionBounds,
            depends_on: FrozenSet[str]):
        self.expr = expr
        self.num_indices = num_indices
        self.reduction_bounds = dict(reduction_bounds)
        self.depends_on = depends_on

    @staticmethod
    def from_loopy_expression(
            loopy_expr: ScalarExpression,
            loopy_expr_context: LoopyExpressionContext) -> InlinedResult:
        return InlinedResult(loopy_expr,
                loopy_expr_context.num_indices,
                loopy_expr_context.reduction_bounds,
                loopy_expr_context.depends_on)

    def to_loopy_expression(self, indices: SymbolicIndex,
            expr_context: LoopyExpressionContext) -> ScalarExpression:
        assert len(indices) == self.num_indices
        substitutions = {f"_{d}": i for d, i in enumerate(indices)}

        reduction_start = len(expr_context.reduction_bounds)

        # Rename reductions in expression not to conflict with those in expr_context.
        for i, (old_name, bounds) in enumerate(self.reduction_bounds.items()):
            new_name = f"_r{i + reduction_start}"
            assert new_name not in expr_context.reduction_bounds
            substitutions[old_name] = var(new_name)
            expr_context.reduction_bounds[new_name] = bounds

        expr_context.update_depends_on(self.depends_on)
        return loopy_substitute(self.expr, substitutions)


class SubstitutionRuleResult(ImplementedResult):
    # TODO: implement
    pass

# }}}


# {{{ codegen

@dataclasses.dataclass(init=True, repr=False, eq=False)
class CodeGenState:
    """A container for data kept by :class:`CodeGenMapper`.

    .. attribute:: _program

        The partial :class:`loopy.LoopKernel` or :class:`loopy.Program` being built.

    .. attribute:: results

        A mapping from :class:`pytato.Array` instances to
        instances of :class:`ImplementedResult`.

    .. attribute:: var_name_gen
    .. attribute:: insn_id_gen

    .. automethod:: update_kernel
    """
    _program: Union["lp.Program", lp.LoopKernel]
    results: Dict[Array, ImplementedResult]

    var_name_gen: pytools.UniqueNameGenerator = dataclasses.field(init=False)
    insn_id_gen: pytools.UniqueNameGenerator = dataclasses.field(init=False)

    def __post_init__(self) -> None:
        if isinstance(self._program, lp.LoopKernel):
            self.var_name_gen = self._program.get_var_name_generator()
            self.insn_id_gen = self._program.get_instruction_id_generator()
        else:
            self.var_name_gen = self._program["_pt_kernel"].get_var_name_generator()
            self.insn_id_gen = (
                    self._program["_pt_kernel"].get_instruction_id_generator())

    @property
    def program(self) -> Union["lp.Program", lp.LoopKernel]:
        return self._program

    @property
    def kernel(self) -> lp.LoopKernel:
        """
        Returns the entry kernel of the loopy program being built.
        """
        if isinstance(self._program, lp.LoopKernel):
            return self._program
        else:
            return self._program["_pt_kernel"]

    def update_kernel(self, kernel: lp.LoopKernel) -> None:
        if isinstance(self._program, lp.LoopKernel):
            self._program = kernel
        else:
            self._program = self._program.with_kernel(kernel)

    def update_program(self, program: lp.Program) -> None:
        self._program = program


class CodeGenMapper(Mapper):
    """A mapper for generating code for nodes in the computation graph.
    """
    exprgen_mapper: InlinedExpressionGenMapper

    def __init__(self) -> None:
        self.exprgen_mapper = InlinedExpressionGenMapper(self)

    def map_size_param(self, expr: SizeParam,
            state: CodeGenState) -> ImplementedResult:
        if expr in state.results:
            return state.results[expr]

        arg = lp.ValueArg(expr.name, dtype=expr.dtype)
        kernel = state.kernel.copy(args=state.kernel.args + [arg])
        state.update_kernel(kernel)
        assert expr.name is not None
        result = StoredResult(expr.name, expr.ndim, frozenset())
        state.results[expr] = result
        return result

    def map_placeholder(self, expr: Placeholder,
            state: CodeGenState) -> ImplementedResult:
        if expr in state.results:
            return state.results[expr]

        shape = shape_to_scalar_expression(expr.shape, self, state)

        arg = lp.GlobalArg(expr.name,
                shape=shape,
                dtype=expr.dtype,
                order="C",
                is_output_only=False)
        kernel = state.kernel.copy(args=state.kernel.args + [arg])
        state.update_kernel(kernel)
        assert expr.name is not None
        result = StoredResult(expr.name, expr.ndim, frozenset())
        state.results[expr] = result
        return result

    def map_index_lambda(self, expr: IndexLambda,
            state: CodeGenState) -> ImplementedResult:
        if expr in state.results:
            return state.results[expr]

        # TODO: Respect tags.

        loopy_expr_context = LoopyExpressionContext(state,
                local_namespace=expr.bindings,
                num_indices=expr.ndim)
        loopy_expr = self.exprgen_mapper(expr.expr, loopy_expr_context)

        result = InlinedResult.from_loopy_expression(loopy_expr,
                loopy_expr_context)
        state.results[expr] = result

        shape_to_scalar_expression(expr.shape, self, state)  # walk over size params

        return result

    def map_dict_of_named_arrays(self, expr: DictOfNamedArrays,
            state: CodeGenState) -> None:
        for key in expr:
            subexpr = expr[key].expr
            name = state.var_name_gen("_pt_temp")
            insn_id = add_store(name, subexpr, self.rec(subexpr, state), state,
                    output_to_temporary=True, cgen_mapper=self)
            state.results[subexpr] = state.results[expr[key]] = (
                    StoredResult(name, subexpr.ndim, frozenset([insn_id])))

    def map_named_array(self, expr: NamedArray,
            state: CodeGenState) -> ImplementedResult:
        if expr in state.results:
            return state.results[expr]

        self.rec(expr.dict_of_named_arrays, state)

        assert expr in state.results
        return state.results[expr]

    def map_loopy_function(self, expr: LoopyFunction, state: CodeGenState) -> None:
        from loopy.kernel.instruction import make_assignment
        from loopy.symbolic import SubArrayRef

        callee_kernel = expr.program[expr.entrypoint]

        state.update_program(lp.merge([state.program, expr.program]))

        domains = []

        def _get_sub_array_ref(array: Array, name: str) -> "lp.symbolic.SubArrayRef":
            inames = tuple(
                    state.var_name_gen(f"_{name}_dim{d}")
                    for d in range(array.ndim))

            domains.append(domain_for_shape(inames,
                                            shape_to_scalar_expression(array.shape,
                                                                       self, state),
                                            {}))

            inames_as_vars = tuple(var(iname) for iname in inames)
            return SubArrayRef(inames_as_vars,
                               prim.Subscript(var(name), inames_as_vars))

        assignees = []
        params = []
        depends_on: Set[str] = set()
        new_tvs = {}
        new_insn_id = state.insn_id_gen(f"call_{callee_kernel.name}")

        for arg in callee_kernel.args:
            # must traverse in the order of callee's args to generate the correct
            # assignees order
            if isinstance(arg, lp.ArrayArg):
                if arg.is_output:
                    assignee_name = state.var_name_gen("_pt_temp")
                    assignees.append(_get_sub_array_ref(expr[arg.name],
                                                        assignee_name))

                    named_array = expr[arg.name]

                    # stored result for the assignee
                    result = StoredResult(assignee_name, named_array.ndim,
                                          frozenset([new_insn_id]))
                    # record the result for the corresponding loopy array
                    state.results[named_array] = result

                    new_tvs[assignee_name] = get_loopy_temporary(assignee_name,
                                                                 named_array,
                                                                 self, state)
                else:
                    assert arg.is_input
                    pt_arg = expr.bindings[arg.name]
                    assert isinstance(pt_arg, Array)

                    if pt_arg in state.results and (
                            isinstance(state.results[pt_arg], StoredResult)):
                        # found a stored result corresponding to the argument, use it
                        stored_result: StoredResult = state.results[  # type: ignore
                                pt_arg]
                        name = stored_result.name
                        params.append(_get_sub_array_ref(pt_arg, name))
                        depends_on.update(stored_result.depends_on)
                    else:
                        # did not find a stored result for the sub-expression, store
                        # it and then pass it to the call
                        name = state.var_name_gen("_pt_temp")
                        store_insn_id = add_store(name, pt_arg,
                                self.rec(pt_arg, state),
                                state, output_to_temporary=True,
                                cgen_mapper=self)
                        depends_on.add(store_insn_id)
                        # replace "arg" with the created stored variable
                        state.results[pt_arg] = StoredResult(name, pt_arg.ndim,
                                                          frozenset([store_insn_id]))
                        params.append(_get_sub_array_ref(pt_arg, name))
                        new_tvs[name] = get_loopy_temporary(name, pt_arg,
                                                            self, state)
            else:
                assert isinstance(arg, lp.ValueArg) and arg.is_input
                pt_arg = expr.bindings[arg.name]
                loopy_expr_context = LoopyExpressionContext(state,
                        local_namespace={}, num_indices=0)
                if isinstance(pt_arg, Array):
                    assert pt_arg.ndim == 0
                    params.append(self.rec(pt_arg,
                                           state).to_loopy_expression(
                                               (), loopy_expr_context))
                else:
                    params.append(self.exprgen_mapper(pt_arg, loopy_expr_context))

        # }}}

        new_insn = make_assignment(
                tuple(assignees),
                var(expr.entrypoint)(*params),
                depends_on=frozenset(depends_on),
                id=new_insn_id)

        # update kernel
        kernel = state.kernel
        tvs = state.kernel.temporary_variables.copy()
        tvs.update(new_tvs)

        kernel = kernel.copy(instructions=kernel.instructions+[new_insn],
                             temporary_variables=tvs,
                             domains=kernel.domains+domains)

        state.update_kernel(kernel)

# }}}


# {{{ inlined expression gen mapper

ELWISE_INDEX_RE = re.compile("_(0|([1-9][0-9]*))")
REDUCTION_INDEX_RE = re.compile("_r(0|([1-9][0-9]*))")

# Maps Pytato reduction types to the corresponding Loopy reduction types.
PYTATO_REDUCTION_TO_LOOPY_REDUCTION = {
    "sum": "sum",
    "product": "product",
    "max": "max",
    "min": "min",
}


class InlinedExpressionGenMapper(scalar_expr.IdentityMapper):
    """A mapper for generating :mod:`loopy` expressions with inlined
    sub-expressions.

    The inputs to this mapper are scalar expression as found in
    :class:`pytato.array.IndexLambda`, or expressions that are
    compatible (e.g., shape expressions).

    The outputs of this mapper are scalar expressions suitable for wrapping in
    :class:`InlinedResult`.
    """
    codegen_mapper: CodeGenMapper

    def __init__(self, codegen_mapper: CodeGenMapper):
        self.codegen_mapper = codegen_mapper

    def __call__(self, expr: ScalarExpression,
            expr_context: LoopyExpressionContext) -> ScalarExpression:
        return self.rec(expr, expr_context)

    def map_subscript(self, expr: prim.Subscript,
            expr_context: LoopyExpressionContext) -> ScalarExpression:
        assert isinstance(expr.aggregate, prim.Variable)
        result: ImplementedResult = self.codegen_mapper(
                expr_context.lookup(expr.aggregate.name), expr_context.state)
        return result.to_loopy_expression(self.rec(expr.index, expr_context),
                                          expr_context)

    def map_variable(self, expr: prim.Variable,
            expr_context: LoopyExpressionContext) -> ScalarExpression:

        elw_match = ELWISE_INDEX_RE.fullmatch(expr.name)
        redn_match = REDUCTION_INDEX_RE.fullmatch(expr.name)
        if elw_match:
            # Found an index of the form _0, _1, ...
            index = int(elw_match.group(1))
            if not (0 <= index < expr_context.num_indices):
                raise ValueError(f"invalid index encountered: _{index}")
            return expr
        elif redn_match:
            if expr.name not in expr_context.reduction_bounds:
                raise ValueError(f"invalid index encountered: '{expr}'.")
            return expr
        else:
            array = expr_context.lookup(expr.name)
            impl_result: ImplementedResult = self.codegen_mapper(array,
                    expr_context.state)
            return impl_result.to_loopy_expression((), expr_context)

    def map_call(self, expr: prim.Call,
            expr_context: LoopyExpressionContext) -> ScalarExpression:
        if isinstance(expr.function, prim.Variable) and (
                expr.function.name.startswith("pytato.c99.")):
            name_in_loopy = expr.function.name[11:]

            return prim.Call(prim.Variable(name_in_loopy),
                             self.rec(expr.parameters, expr_context))

        return super().map_call(expr, expr_context)

    def map_reduce(self, expr: scalar_expr.Reduce,
            expr_context: LoopyExpressionContext) -> ScalarExpression:
        from loopy.symbolic import Reduction as LoopyReduction
        state = expr_context.state

        unique_names_mapping = {
                old_name: prim.Variable(
                    state.var_name_gen(f"_pt_{expr.op}" + old_name))
                for old_name in expr.bounds}

        inner_expr = self.rec(expr.inner_expr,
                              LoopyExpressionContext(
                                  state=state,
                                  _depends_on=expr_context.depends_on,
                                  local_namespace=expr_context.local_namespace,
                                  num_indices=expr_context.num_indices,
                                  reduction_bounds=expr.bounds))  # type: ignore
        inner_expr = loopy_substitute(inner_expr, unique_names_mapping)

        try:
            loopy_redn = PYTATO_REDUCTION_TO_LOOPY_REDUCTION[expr.op]
        except KeyError:
            raise NotImplementedError(expr.op)

        inner_expr = LoopyReduction(loopy_redn,
                tuple(v.name for v in unique_names_mapping.values()),
                inner_expr)

        domain = domain_for_shape((), shape=(), reductions={
            unique_names_mapping[redn_iname].name: self.rec(bounds, expr_context)
            for redn_iname, bounds in expr.bounds.items()})
        kernel = state.kernel
        state.update_kernel(kernel.copy(domains=kernel.domains+[domain]))

        return inner_expr

# }}}


# {{{ utils

def shape_to_scalar_expression(shape: ShapeType,
                               cgen_mapper: CodeGenMapper,
                               state: CodeGenState
                               ) -> Tuple[ScalarExpression, ...]:
    shape_context = LoopyExpressionContext(state, num_indices=0)
    result: List[ScalarExpression] = []
    for component in shape:
        if isinstance(component, int):
            result.append(component)
        else:
            assert isinstance(component, Array)
            result.append(
                cgen_mapper(component, state).to_loopy_expression((), shape_context))

    return tuple(result)


def domain_for_shape(dim_names: Tuple[str, ...],
         shape: Tuple[ScalarExpression, ...],
         reductions: Dict[str, Tuple[ScalarExpression, ScalarExpression]],
         ) -> isl.BasicSet:  # noqa
    """Create an :class:`islpy.BasicSet` that expresses an appropriate index domain
    for an array of (potentially symbolic) shape *shape* having reduction
    dimensions *reductions*.

    :param dim_names: A tuple of strings, the names of the axes. These become set
        dimensions in the returned domain.

    :param shape: A tuple of constant or quasi-affine :mod:`pymbolic`
        expressions. The variables in these expressions become parameter
        dimensions in the returned set.  Must have the same length as
        *dim_names*.

    :arg reductions: A map from reduction inames to (lower, upper) bounds
        (as half-open integer ranges). The variables in the bounds become
        parameter dimensions in the returned set.
    """
    assert len(dim_names) == len(shape)

    # Collect parameters.
    param_names_set: Set[str] = set()
    for sdep in map(scalar_expr.get_dependencies, shape):
        param_names_set |= sdep

    for bounds in reductions.values():
        for sdep in map(scalar_expr.get_dependencies, bounds):
            # FIXME: Assumes that reduction bounds are not data-dependent.
            param_names_set |= sdep

    set_names = sorted(tuple(dim_names) + tuple(reductions))
    param_names = sorted(param_names_set)

    # Build domain.
    dom = isl.BasicSet.universe(
            isl.Space.create_from_names(isl.DEFAULT_CONTEXT,
            set=set_names,
            params=param_names))

    # Add constraints.
    from loopy.symbolic import aff_from_expr
    affs = isl.affs_from_space(dom.space)

    for iname, dim in zip(dim_names, shape):
        dom &= affs[0].le_set(affs[iname])
        dom &= affs[iname].lt_set(aff_from_expr(dom.space, dim))

    for iname, (left, right) in reductions.items():
        dom &= aff_from_expr(dom.space, left).le_set(affs[iname])
        dom &= affs[iname].lt_set(aff_from_expr(dom.space, right))

    doms = dom.get_basic_sets()

    if len(doms) == 0:
        # empty set
        dom = isl.BasicSet.empty(dom.get_space())
    else:
        dom, = doms

    return dom


def add_store(name: str, expr: Array, result: ImplementedResult,
              state: CodeGenState, cgen_mapper: CodeGenMapper,
              output_to_temporary: bool = False) -> str:
    """Add an instruction that stores to a variable in the kernel.

    :param name: name of the output array, which is created
    :param expr: the :class:`~pytato.Array` to store
    :param result: the corresponding :class:`ImplementedResult`
    :param state: code generation state
    :param output_to_temporary: whether to generate an output argument (default)
        or a temporary variable

    :returns: the id of the generated instruction
    """
    # Get expression.
    inames = tuple(
            state.var_name_gen(f"{name}_dim{d}")
            for d in range(expr.ndim))
    indices = tuple(prim.Variable(iname) for iname in inames)
    loopy_expr_context = LoopyExpressionContext(state, num_indices=0)
    loopy_expr = result.to_loopy_expression(indices, loopy_expr_context)

    # Rename reduction variables to names suitable as inames.
    loopy_expr = rename_reductions(
            loopy_expr, loopy_expr_context,
            lambda old_name: state.var_name_gen(f"{name}{old_name}"))

    # Make the instruction
    from loopy.kernel.instruction import make_assignment
    if indices:
        assignee = prim.Variable(name)[indices]
    else:
        assignee = prim.Variable(name)
    insn_id = state.insn_id_gen(f"{name}_store")
    insn = make_assignment((assignee,),
            loopy_expr,
            id=insn_id,
            within_inames=frozenset(inames),
            depends_on=loopy_expr_context.depends_on)
    shape = shape_to_scalar_expression(expr.shape, cgen_mapper, state)

    # Get the domain.
    domain = domain_for_shape(inames, shape,
                              loopy_expr_context.reduction_bounds)

    # Update the kernel.
    kernel = state.kernel

    if output_to_temporary:
        tvar = get_loopy_temporary(name, expr, cgen_mapper, state)
        temporary_variables = kernel.temporary_variables.copy()
        temporary_variables[name] = tvar
        kernel = kernel.copy(temporary_variables=temporary_variables,
                domains=kernel.domains + [domain],
                instructions=kernel.instructions + [insn])
    else:
        arg = lp.GlobalArg(name,
                shape=shape,
                dtype=expr.dtype,
                order="C",
                is_output_only=True)
        kernel = kernel.copy(args=kernel.args + [arg],
                domains=kernel.domains + [domain],
                instructions=kernel.instructions + [insn])

    state.update_kernel(kernel)
    return insn_id


def get_loopy_temporary(name: str, expr: Array, cgen_mapper: CodeGenMapper,
                        state: CodeGenState) -> lp.TemporaryVariable:
    # always allocating to global address space to avoid stack overflow
    address_space = lp.AddressSpace.GLOBAL
    return lp.TemporaryVariable(name,
            shape=shape_to_scalar_expression(expr.shape, cgen_mapper, state),
            dtype=expr.dtype,
            address_space=address_space)


def rename_reductions(
        loopy_expr: ScalarExpression,
        loopy_expr_context: LoopyExpressionContext,
        var_name_gen: Callable[[str], str]) -> ScalarExpression:
    """Rename the reduction variables in *loopy_expr* and *loopy_expr_context*
    using the callable *var_name_gen.*
    """
    new_reduction_inames = tuple(
            var_name_gen(old_iname)
            for old_iname in loopy_expr_context.reduction_bounds)

    substitutions = dict(zip(
            loopy_expr_context.reduction_bounds,
            map(var, new_reduction_inames)))

    result = loopy_substitute(loopy_expr, substitutions)

    new_reduction_bounds = {
            substitutions[old_iname].name: bounds
            for old_iname, bounds in loopy_expr_context.reduction_bounds.items()}

    loopy_expr_context.reduction_bounds = new_reduction_bounds
    return result

# }}}


def get_initial_codegen_state(target: LoopyTarget,
        options: lp.Options) -> CodeGenState:
    kernel = lp.make_kernel("{:}", [],
            name="_pt_kernel",
            target=target.get_loopy_target(),
            options=options,
            lang_version=lp.MOST_RECENT_LANGUAGE_VERSION)

    return CodeGenState(_program=kernel,
            results=dict())


class InputNameRecorder(WalkMapper):
    def __init__(self, state: CodeGenState) -> None:
        super().__init__()
        self.state = state
        self.already_visited: Set[InputArgumentBase] = set()

    def post_visit(self, expr: Any) -> None:
        if (isinstance(expr, InputArgumentBase)
                and expr not in self.already_visited):
            assert expr.name is not None
            self.state.var_name_gen.add_names([expr.name])
            self.already_visited.add(expr)


def generate_loopy(result: Union[Array, DictOfNamedArrays, Dict[str, Array]],
        target: Optional[LoopyTarget] = None,
        options: Optional[lp.Options] = None,
        *,
        cl_device: Optional["pyopencl.Device"] = None) -> BoundProgram:
    r"""Code generation entry point.

    :param result: Outputs of the computation.
    :param target: Code generation target.
    :param options: Code generation options for the kernel.
    :returns: A :class:`pytato.program.BoundProgram` wrapping the generated
        :mod:`loopy` program.

    If *result* is a :class:`dict` or a :class:`DictOfNamedArrays` and *options*
    is not supplied, then the Loopy option :attr:`~loopy.Options.return_dict`
    will be set to *True*.
    """

    result_is_dict = isinstance(result, (dict, DictOfNamedArrays))
    orig_outputs: DictOfNamedArrays = normalize_outputs(result)
    del result

    if target is None:
        target = LoopyPyOpenCLTarget(device=cl_device)
    else:
        if cl_device is not None:
            raise TypeError("may not pass both 'target' and 'cl_device'")

    preproc_result = preprocess(orig_outputs, target)
    outputs = preproc_result.outputs
    compute_order = preproc_result.compute_order

    if options is None and result_is_dict:
        options = lp.Options(return_dict=True)

    state = get_initial_codegen_state(target, options)
    input_name_recorder = InputNameRecorder(state)

    for name in compute_order:
        expr = outputs[name].expr
        # Reserve names of input and output arguments.
        input_name_recorder(expr)

    state.var_name_gen.add_names(outputs)

    cg_mapper = CodeGenMapper()

    # Generate code for outputs.
    for name in compute_order:
        expr = outputs[name].expr
        insn_id = add_store(name, expr, cg_mapper(expr, state), state, cg_mapper)
        # replace "expr" with the created stored variable
        state.results[expr] = StoredResult(name, expr.ndim, frozenset([insn_id]))

    # Why call make_reduction_inames_unique?
    # Consider pt.generate_loopy(pt.sum(x) + pt.sum(x)), the generated program
    # would be a single instruction with rhs: `_pt_subst() + _pt_subst()`.
    # The result of pt.sum(x) is cached => same instance of InlinedResult is
    # emitted for both invocations and we would be required to avoid such
    # reduction iname collisions.
    program = lp.make_reduction_inames_unique(state.program)

    return target.bind_program(
            program=program,
            bound_arguments=preproc_result.bound_arguments)

# }}}

# vim:fdm=marker<|MERGE_RESOLUTION|>--- conflicted
+++ resolved
@@ -39,11 +39,8 @@
     import pyopencl
 
 from pytato.array import (Array, DictOfNamedArrays, ShapeType, IndexLambda,
-<<<<<<< HEAD
         SizeParam, InputArgumentBase, MatrixProduct, Placeholder, NamedArray)
-=======
-        SizeParam, InputArgumentBase, Placeholder)
->>>>>>> ed88555b
+
 from pytato.target import BoundProgram
 from pytato.target.loopy import LoopyPyOpenCLTarget, LoopyTarget
 from pytato.transform import Mapper, WalkMapper
